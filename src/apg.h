--- conflicted
+++ resolved
@@ -11,11 +11,8 @@
 
 #include <QUrl>
 
-<<<<<<< HEAD
-=======
 namespace ASql {
 
->>>>>>> 9c70566d
 class APgPrivate;
 class ASQL_PG_EXPORT APg : public ADriverFactory
 {
